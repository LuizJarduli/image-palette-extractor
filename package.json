--- conflicted
+++ resolved
@@ -1,10 +1,6 @@
 {
   "name": "image-palette-extractor",
-<<<<<<< HEAD
   "version": "1.0.12",
-=======
-  "version": "1.0.20",
->>>>>>> 11707c89
   "description": "An basic image color palette extractor!",
   "main": "./dist/index.js",
   "scripts": {
